# -*- coding: utf-8 -*-
#!/usr/bin/env python
from io import open

from setuptools import find_packages, setup

from django_admin_search.meta import VERSION

setup(
    name='django-admin-search',
    version=str(VERSION),
    description='The "Django Admin Search" is a advanced search modal for django admin',
    long_description=open('README.md', encoding='utf-8').read(),
    long_description_content_type='text/markdown',
    author='Shinneider Libanio da Silva',
    author_email='shinneider-libanio@hotmail.com',
    url='https://github.com/shinneider/django_admin_search',
    license='MIT',
<<<<<<< HEAD
    packages=find_packages() + [
        'django_admin_search/templates',
        'django_admin_search/static',
        'django_admin_search/locale'
    ],
    install_requires=[
        # 'Django>=2.0',
        # 'Python>=3.5',
    ],
=======
    packages=find_packages(exclude=['tests*']),
>>>>>>> 62c6dad1
    include_package_data=True,
    python_requires=">=3.3",
)<|MERGE_RESOLUTION|>--- conflicted
+++ resolved
@@ -16,19 +16,7 @@
     author_email='shinneider-libanio@hotmail.com',
     url='https://github.com/shinneider/django_admin_search',
     license='MIT',
-<<<<<<< HEAD
-    packages=find_packages() + [
-        'django_admin_search/templates',
-        'django_admin_search/static',
-        'django_admin_search/locale'
-    ],
-    install_requires=[
-        # 'Django>=2.0',
-        # 'Python>=3.5',
-    ],
-=======
     packages=find_packages(exclude=['tests*']),
->>>>>>> 62c6dad1
     include_package_data=True,
     python_requires=">=3.3",
 )